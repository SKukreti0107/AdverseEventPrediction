<<<<<<< HEAD
# Adverse Drug Event Detection System

This project aims to detect adverse drug events (ADEs) from conversations by extracting medicine names and symptoms, then matching them with the FAERS dataset to identify known adverse events.

## Project Structure

```
├── README.md                 # Project documentation
├── data/                    # Directory for storing datasets
│   ├── raw/                 # Raw FAERS datasets
│   └── processed/           # Processed datasets
├── src/                     # Source code
│   ├── data_processing/     # Scripts for data processing
│   │   ├── extract_faers.py # Extract relevant FAERS data
│   │   └── preprocess.py    # Preprocess extracted data
│   ├── extraction/          # Entity extraction modules
│   │   ├── medicine_extractor.py  # Extract medicine names using Bioformer-8L
│   │   └── symptom_extractor.py   # Extract symptoms using NER
│   ├── matching/            # Matching extracted entities with FAERS
│   │   └── faers_matcher.py # Match medicines and symptoms with FAERS
│   ├── model/               # ML model for severity prediction
│   │   ├── train.py         # Train the model
│   │   └── predict.py       # Make predictions using the trained model
│   └── utils/               # Utility functions
│       └── severity.py      # Functions for severity categorization
└── requirements.txt         # Project dependencies
```

## Approach

### Step 1: Extract Relevant FAERS Data

Extract key datasets from OpenFAERS:
- DRUG Dataset: primaryid, caseid, drugname
- REAC Dataset: primaryid, caseid, pt (reaction term)
- OUTC Dataset: primaryid, caseid, outc_cod (outcome code)

### Step 2: Data Processing & Preprocessing

- Extract Medicine & Symptoms from conversations
  - Use Whisper for transcription
  - Use Bioformer-8L API to extract medicine names
  - Use NER from transformers to extract symptoms
- Map extracted entities to FAERS data

### Step 3: Categorization of Severity

Categorize adverse events into 3 levels:
- Critical (⚠️🚨): DE (Death), LT (Life-Threatening), HO (Hospitalization)
- Near-Critical (⚠️): DS (Disability), CA (Congenital Anomaly), RI (Required Intervention)
- Needs Attention (⚠): OT (Other Serious Events)

### Step 4: Model Training

Train a supervised learning model to predict severity labels based on:
- Medicine Name
- Symptoms
- Past FAERS Data (Outcomes & Adverse Effects)

## Installation

```bash
pip install -r requirements.txt
```

## Usage

1. Download FAERS data and place it in the `data/raw/` directory
2. Run data extraction and preprocessing:
   ```
   python src/data_processing/extract_faers.py
   python src/data_processing/preprocess.py
   ```
3. Train the model:
   ```
   python src/model/train.py
   ```
4. Make predictions:
   ```
   python src/model/predict.py
   ```
=======
# AdverseEventPrediction

# FIGMA UI : 
https://www.figma.com/design/74LDiDbsSyVriB0fCWhdpH/Patient-App-Wireframe?node-id=56-69&t=jDzMKu6i5wVZvu0V-0

# Dataset RAW:
https://drive.google.com/drive/folders/1r-lt8u9u7a9GlJHLFA65rs5EsMAw2f6E?usp=sharing

---> place raw in /data/raw 
then after processing -----> /data/processed 
>>>>>>> 2f25a18e
<|MERGE_RESOLUTION|>--- conflicted
+++ resolved
@@ -1,86 +1,3 @@
-<<<<<<< HEAD
-# Adverse Drug Event Detection System
-
-This project aims to detect adverse drug events (ADEs) from conversations by extracting medicine names and symptoms, then matching them with the FAERS dataset to identify known adverse events.
-
-## Project Structure
-
-```
-├── README.md                 # Project documentation
-├── data/                    # Directory for storing datasets
-│   ├── raw/                 # Raw FAERS datasets
-│   └── processed/           # Processed datasets
-├── src/                     # Source code
-│   ├── data_processing/     # Scripts for data processing
-│   │   ├── extract_faers.py # Extract relevant FAERS data
-│   │   └── preprocess.py    # Preprocess extracted data
-│   ├── extraction/          # Entity extraction modules
-│   │   ├── medicine_extractor.py  # Extract medicine names using Bioformer-8L
-│   │   └── symptom_extractor.py   # Extract symptoms using NER
-│   ├── matching/            # Matching extracted entities with FAERS
-│   │   └── faers_matcher.py # Match medicines and symptoms with FAERS
-│   ├── model/               # ML model for severity prediction
-│   │   ├── train.py         # Train the model
-│   │   └── predict.py       # Make predictions using the trained model
-│   └── utils/               # Utility functions
-│       └── severity.py      # Functions for severity categorization
-└── requirements.txt         # Project dependencies
-```
-
-## Approach
-
-### Step 1: Extract Relevant FAERS Data
-
-Extract key datasets from OpenFAERS:
-- DRUG Dataset: primaryid, caseid, drugname
-- REAC Dataset: primaryid, caseid, pt (reaction term)
-- OUTC Dataset: primaryid, caseid, outc_cod (outcome code)
-
-### Step 2: Data Processing & Preprocessing
-
-- Extract Medicine & Symptoms from conversations
-  - Use Whisper for transcription
-  - Use Bioformer-8L API to extract medicine names
-  - Use NER from transformers to extract symptoms
-- Map extracted entities to FAERS data
-
-### Step 3: Categorization of Severity
-
-Categorize adverse events into 3 levels:
-- Critical (⚠️🚨): DE (Death), LT (Life-Threatening), HO (Hospitalization)
-- Near-Critical (⚠️): DS (Disability), CA (Congenital Anomaly), RI (Required Intervention)
-- Needs Attention (⚠): OT (Other Serious Events)
-
-### Step 4: Model Training
-
-Train a supervised learning model to predict severity labels based on:
-- Medicine Name
-- Symptoms
-- Past FAERS Data (Outcomes & Adverse Effects)
-
-## Installation
-
-```bash
-pip install -r requirements.txt
-```
-
-## Usage
-
-1. Download FAERS data and place it in the `data/raw/` directory
-2. Run data extraction and preprocessing:
-   ```
-   python src/data_processing/extract_faers.py
-   python src/data_processing/preprocess.py
-   ```
-3. Train the model:
-   ```
-   python src/model/train.py
-   ```
-4. Make predictions:
-   ```
-   python src/model/predict.py
-   ```
-=======
 # AdverseEventPrediction
 
 # FIGMA UI : 
@@ -90,5 +7,4 @@
 https://drive.google.com/drive/folders/1r-lt8u9u7a9GlJHLFA65rs5EsMAw2f6E?usp=sharing
 
 ---> place raw in /data/raw 
-then after processing -----> /data/processed 
->>>>>>> 2f25a18e
+then after processing -----> /data/processed 